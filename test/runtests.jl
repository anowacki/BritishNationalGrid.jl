using BritishNationalGrid
using Base.Test

const BNG = BritishNationalGrid

bngp_type(::BNGPoint{T}) where {T} = T

function check_bng_to_lonlat(easting, northing, lon, lat, tol)
    p = BNGPoint(easting, northing)
    plon, plat = lonlat(p)
    isapprox(plon, lon, atol=tol) && isapprox(plat, lat, atol=tol)
end
function check_lonlat_to_bng(lon, lat, easting, northing, tol)
    p = BNGPoint(lon=lon, lat=lat)
    isapprox(easting, p.e, atol=tol) && isapprox(northing, p.n, atol=tol)
end

## Construction
@testset "Construction" begin
    @test BNGPoint(500_000., 1_000_000).e == 500_000.
    @test BNGPoint(500_000., 1_000_000).n == 1_000_000.
    @test bngp_type(BNGPoint(0, 0)) == Int
    @test bngp_type(BNGPoint(0, Float64(0))) == Float64
    # Outside grid
    @test_throws ArgumentError BNGPoint(0, 1_300_001)
    @test_throws ArgumentError BNGPoint(700_001, 0)
    @test_throws ArgumentError BNGPoint(0, -1)
    @test_throws ArgumentError BNGPoint(-1, 0.)
    # Incorrect type
    @test_throws MethodError BNGPoint(1im, 1)
end

## Conversion lonlat ↔ BNG
const lonlattol = 1e-6
const gridtol = 1 # Because the online calculator rounds of course

# Points taken from BGS converter at:
#   http://www.bgs.ac.uk/data/webservices/convertForm.cfm
@testset "Conversion" begin
    @test check_bng_to_lonlat(429157, 623009, -1.54000791003, 55.4999996103, lonlattol)
    @test check_bng_to_lonlat(0, 0, -7.55716018087, 49.766807227, lonlattol)
    @test check_lonlat_to_bng(-1.54000791003, 55.4999996103, 429157, 623009, gridtol)
    @test check_lonlat_to_bng(0, 60, 511648, 1125592, gridtol)
end


## Square identification
<<<<<<< HEAD
@testset "Square ID" begin
    @test BNG.SQUARE_NAMES[1,1] == "SV"
    @test BNG.SQUARE_NAMES[end,end] == "JM"
    @test square(BNGPoint(429157, 623009)) == "NU"
end
=======
@test BNG.SQUARE_NAMES[1,1] == "SV"
@test BNG.SQUARE_NAMES[end,end] == "JM"
@test square(BNGPoint(429157, 623009)) == "NU"


## Grid reference formatting
@test_throws ArgumentError gridref(BNGPoint(0, 0), 1)
@test_throws ArgumentError gridref(BNGPoint(0, 0), 0)
@test_throws ArgumentError gridref(BNGPoint(0, 0), 12, true)
@test_throws ArgumentError gridref(BNGPoint(0, 0), 14)
@test gridref(BNGPoint(429157, 623009), 8, true) == "NU 2915 2300"
@test gridref(BNGPoint(429157, 623009)) == "4291 6230"
@test gridref(BNGPoint(429157, 623009), 2) == "4 6"
@test gridref(BNGPoint(429157, 623009), 2, true) == "NU 2 2"
@test gridref(BNGPoint(429157, 623009), 4) == "42 62"
@test gridref(BNGPoint(429157, 623009), 4, true) == "NU 29 23"
@test gridref(BNGPoint(429157, 623009), 10, true, "") == "NU2915723009"
@test gridref(BNGPoint(429157, 623009), 10, true, "_∘") == "NU_∘29157_∘23009"
>>>>>>> 2b60986d
<|MERGE_RESOLUTION|>--- conflicted
+++ resolved
@@ -45,29 +45,25 @@
 
 
 ## Square identification
-<<<<<<< HEAD
 @testset "Square ID" begin
     @test BNG.SQUARE_NAMES[1,1] == "SV"
     @test BNG.SQUARE_NAMES[end,end] == "JM"
     @test square(BNGPoint(429157, 623009)) == "NU"
 end
-=======
-@test BNG.SQUARE_NAMES[1,1] == "SV"
-@test BNG.SQUARE_NAMES[end,end] == "JM"
-@test square(BNGPoint(429157, 623009)) == "NU"
 
 
 ## Grid reference formatting
-@test_throws ArgumentError gridref(BNGPoint(0, 0), 1)
-@test_throws ArgumentError gridref(BNGPoint(0, 0), 0)
-@test_throws ArgumentError gridref(BNGPoint(0, 0), 12, true)
-@test_throws ArgumentError gridref(BNGPoint(0, 0), 14)
-@test gridref(BNGPoint(429157, 623009), 8, true) == "NU 2915 2300"
-@test gridref(BNGPoint(429157, 623009)) == "4291 6230"
-@test gridref(BNGPoint(429157, 623009), 2) == "4 6"
-@test gridref(BNGPoint(429157, 623009), 2, true) == "NU 2 2"
-@test gridref(BNGPoint(429157, 623009), 4) == "42 62"
-@test gridref(BNGPoint(429157, 623009), 4, true) == "NU 29 23"
-@test gridref(BNGPoint(429157, 623009), 10, true, "") == "NU2915723009"
-@test gridref(BNGPoint(429157, 623009), 10, true, "_∘") == "NU_∘29157_∘23009"
->>>>>>> 2b60986d
+@testset "Gridref format" begin
+    @test_throws ArgumentError gridref(BNGPoint(0, 0), 1)
+    @test_throws ArgumentError gridref(BNGPoint(0, 0), 0)
+    @test_throws ArgumentError gridref(BNGPoint(0, 0), 12, true)
+    @test_throws ArgumentError gridref(BNGPoint(0, 0), 14)
+    @test gridref(BNGPoint(429157, 623009), 8, true) == "NU 2915 2300"
+    @test gridref(BNGPoint(429157, 623009)) == "4291 6230"
+    @test gridref(BNGPoint(429157, 623009), 2) == "4 6"
+    @test gridref(BNGPoint(429157, 623009), 2, true) == "NU 2 2"
+    @test gridref(BNGPoint(429157, 623009), 4) == "42 62"
+    @test gridref(BNGPoint(429157, 623009), 4, true) == "NU 29 23"
+    @test gridref(BNGPoint(429157, 623009), 10, true, "") == "NU2915723009"
+    @test gridref(BNGPoint(429157, 623009), 10, true, "_∘") == "NU_∘29157_∘23009"
+end